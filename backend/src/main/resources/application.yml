server:
  port: 8100
  servlet:
    context-path: /api
    multipart:
      max-file-size: 50MB
      max-request-size: 50MB
      enabled: true


spring:
  application:
    name: iot-platform-backend
  
  # datasource:
  #   url: jdbc:postgresql://localhost:5432/iotplatform
  #   driver-class-name: org.postgresql.Driver
  #   username: ${DB_USERNAME:superuser}
  #   password: ${DB_PASSWORD:Vivek@1234}
  datasource:
    url: jdbc:postgresql://localhost:5432/iotplatform
    driver-class-name: org.postgresql.Driver
    username: ${DB_USERNAME:root}
    password: ${DB_PASSWORD:123}
<<<<<<< HEAD
=======

>>>>>>> 796a25fa
  jpa:
    hibernate:
      ddl-auto: update
    show-sql: true
    properties:
      hibernate:
        dialect: org.hibernate.dialect.PostgreSQLDialect
        format_sql: true
  
  sql:
    init:
      mode: always
      schema-locations: classpath:schema.sql
      continue-on-error: true
  
  redis:
    host: localhost
    port: 6379
    timeout: 2000ms
  
  mail:
    host: smtp.gmail.com
    port: 587
    username: ${EMAIL_USERNAME:}
    password: ${EMAIL_PASSWORD:}
    properties:
      mail:
        smtp:
          auth: true
          starttls:
            enable: true

# JWT Configuration
jwt:
  secret: ${JWT_SECRET:mySecretKey123456789012345678901234567890}
  expiration: 86400000 # 24 hours

# InfluxDB Configuration
influxdb:
  url: ${INFLUX_URL:http://localhost:8086}
  token: ${INFLUX_TOKEN:my-token}
  org: ${INFLUX_ORG:iot-platform}
  bucket: ${INFLUX_BUCKET:telemetry}

# MQTT Configuration
mqtt:
  broker-url: ${MQTT_BROKER_URL:tcp://localhost:1883}
  client-id: iot-platform-backend
  username: ${MQTT_USERNAME:}
  password: ${MQTT_PASSWORD:}

# OpenAI Configuration
openai:
  api-key: ${OPENAI_API_KEY:}

# File Upload Configuration
file:
  upload-dir: ${FILE_UPLOAD_DIR:./uploads}

# Logging
logging:
  level:
    com.iotplatform: DEBUG
    org.springframework.security: DEBUG
    org.hibernate.SQL: DEBUG
    org.hibernate.type.descriptor.sql.BasicBinder: TRACE
    org.springframework.web: DEBUG
    org.springframework.data.jpa: DEBUG
  pattern:
    console: "%d{yyyy-MM-dd HH:mm:ss} [%-5level] %logger{36} - %msg%n"
    file: "%d{yyyy-MM-dd HH:mm:ss} [%thread] %-5level %logger{36} - %msg%n"
  file:
    name: logs/iot-platform.log
    max-size: 10MB
    max-history: 30<|MERGE_RESOLUTION|>--- conflicted
+++ resolved
@@ -11,7 +11,7 @@
 spring:
   application:
     name: iot-platform-backend
-  
+
   # datasource:
   #   url: jdbc:postgresql://localhost:5432/iotplatform
   #   driver-class-name: org.postgresql.Driver
@@ -22,10 +22,7 @@
     driver-class-name: org.postgresql.Driver
     username: ${DB_USERNAME:root}
     password: ${DB_PASSWORD:123}
-<<<<<<< HEAD
-=======
 
->>>>>>> 796a25fa
   jpa:
     hibernate:
       ddl-auto: update
@@ -34,18 +31,18 @@
       hibernate:
         dialect: org.hibernate.dialect.PostgreSQLDialect
         format_sql: true
-  
+
   sql:
     init:
       mode: always
       schema-locations: classpath:schema.sql
       continue-on-error: true
-  
+
   redis:
     host: localhost
     port: 6379
     timeout: 2000ms
-  
+
   mail:
     host: smtp.gmail.com
     port: 587
